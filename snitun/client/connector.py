"""Connector to end resource."""

from __future__ import annotations

import asyncio
import asyncio.sslproto
from collections.abc import Callable
from contextlib import suppress
import ipaddress
import logging
from ssl import SSLContext, SSLError

from ..exceptions import MultiplexerTransportError
from ..multiplexer.channel import ChannelFlowControlBase, MultiplexerChannel
from ..multiplexer.core import Multiplexer
from ..multiplexer.transport import ChannelTransport

_LOGGER = logging.getLogger(__name__)


class Connector:
    """Connector to end resource."""

    def __init__(
        self,
        protocol_factory: Callable[[], asyncio.Protocol],
        ssl_context: SSLContext,
        whitelist: bool = False,
    ) -> None:
        """Initialize Connector."""
        self._loop = asyncio.get_running_loop()
        self._whitelist: set[ipaddress.IPv4Address] = set()
        self._whitelist_enabled = whitelist
        self._protocol_factory = protocol_factory
        self._ssl_context = ssl_context

    @property
    def whitelist(self) -> set:
        """Allow to block requests per IP Return None or access to a set."""
        return self._whitelist

    def _whitelist_policy(self, ip_address: ipaddress.IPv4Address) -> bool:
        """Return True if the ip address can access to endpoint."""
        return not self._whitelist_enabled or ip_address in self._whitelist

    async def handler(
        self,
        multiplexer: Multiplexer,
        channel: MultiplexerChannel,
    ) -> None:
        """Handle new connection from SNIProxy."""
        _LOGGER.debug("New connection from %s", channel.ip_address)

        # Check policy
        if not self._whitelist_policy(channel.ip_address):
            _LOGGER.warning("Block request from %s per policy", channel.ip_address)
            multiplexer.delete_channel(channel)
            return

        transport = ChannelTransport(channel, multiplexer)

        await ConnectorHandler(self._loop, multiplexer, channel, transport).start(
            self._protocol_factory,
            self._ssl_context,
        )


class ConnectorHandler(ChannelFlowControlBase):
    """Handle connection to endpoint."""

    def __init__(
        self,
        loop: asyncio.AbstractEventLoop,
        multiplexer: Multiplexer,
        channel: MultiplexerChannel,
        transport: ChannelTransport,
    ) -> None:
        """Initialize ConnectorHandler."""
        self._loop = loop
        self._multiplexer = multiplexer
        self._channel = channel
        self._transport = transport

    def _pause_resume_reader_callback(self, pause: bool) -> None:
        """Pause and resume reader."""
        _LOGGER.debug(
            "%s reader for %s (%s)",
            "Pause" if pause else "Resume",
            self._channel.ip_address,
            self._channel.id,
        )
        if pause:
            self._transport.pause_protocol()
        else:
            self._transport.resume_protocol()

    async def _fail_to_start_tls(self, ex: Exception | None) -> None:
        """Handle failure to start TLS."""
        channel = self._channel
        _LOGGER.debug(
            "Cannot start TLS for %s (%s): %s",
            channel.ip_address,
            channel.id,
            ex,
        )
        with suppress(MultiplexerTransportError):
            await self._multiplexer.delete_channel(channel)
        await self._transport.stop_reader()

    async def start(
        self,
        protocol_factory: Callable[[], asyncio.Protocol],
        ssl_context: SSLContext,
    ) -> None:
        """Start handler."""
        channel = self._channel
        channel.set_pause_resume_reader_callback(self._pause_resume_reader_callback)
        self._transport.start_reader()
        # The request_handler is the aiohttp RequestHandler (or any other protocol)
        # that is generated from the protocol_factory that
        # was passed in the constructor.
        protocol = protocol_factory()

        # Upgrade the transport to TLS
        try:
            new_transport = await self._loop.start_tls(
                self._transport,
                protocol,
                ssl_context,
                server_side=True,
            )
<<<<<<< HEAD
        except (OSError, SSLError) as ex:
            # This can can be just about any error, but mostly likely it's a TLS error
            # or the connection gets dropped in the middle of the handshake
            await self._fail_to_start_tls(ex)
            return

        if not new_transport:
            await self._fail_to_start_tls(None)
=======
            multiplexer.delete_channel(channel)
            if endpoint_connection_error_callback:
                await endpoint_connection_error_callback()
>>>>>>> 422f96e4
            return

        # Now that we have the connection upgraded to TLS, we can
        # start the request handler and serve the connection.
        _LOGGER.info("Connected peer: %s (%s)", channel.ip_address, channel.id)
        try:
<<<<<<< HEAD
            protocol.connection_made(new_transport)
            await self._transport.wait_for_close()
        except Exception as ex:  # noqa: BLE001
            # Make sure we catch any exception that might be raised
            # so it gets feed back to connection_lost
            _LOGGER.error(
                "Transport error for %s (%s): %s",
                channel.ip_address,
                channel.id,
                ex,
            )
            with suppress(MultiplexerTransportError):
                await self._multiplexer.delete_channel(channel)
            protocol.connection_lost(ex)
        else:
            _LOGGER.debug(
                "Peer close connection for %s (%s)",
                channel.ip_address,
                channel.id,
            )
            protocol.connection_lost(None)
=======
            # Process stream from multiplexer
            while not writer.transport.is_closing():
                if not from_endpoint:
                    # If the multiplexer channel queue is under water, pause the reader
                    # by waiting for the future to be set, once the queue is not under
                    # water the future will be set and cleared to resume the reader
                    from_endpoint = self._pause_future or self._loop.create_task(
                        reader.read(4096),  # type: ignore[arg-type]
                    )
                if not from_peer:
                    from_peer = self._loop.create_task(channel.read())

                # Wait until data need to be processed
                await asyncio.wait(
                    [from_endpoint, from_peer],
                    return_when=asyncio.FIRST_COMPLETED,
                )

                # From proxy
                if from_endpoint.done():
                    if from_endpoint_exc := from_endpoint.exception():
                        raise from_endpoint_exc

                    if (from_endpoint_result := from_endpoint.result()) is not None:
                        await channel.write(from_endpoint_result)
                    from_endpoint = None

                # From peer
                if from_peer.done():
                    if from_peer_exc := from_peer.exception():
                        raise from_peer_exc

                    writer.write(from_peer.result())
                    from_peer = None

                    # Flush buffer
                    await writer.drain()

        except (MultiplexerTransportError, OSError, RuntimeError):
            _LOGGER.debug("Transport closed by endpoint for %s", channel.id)
            multiplexer.delete_channel(channel)

        except MultiplexerTransportClose:
            _LOGGER.debug("Peer close connection for %s", channel.id)

>>>>>>> 422f96e4
        finally:
            new_transport.close()<|MERGE_RESOLUTION|>--- conflicted
+++ resolved
@@ -5,12 +5,10 @@
 import asyncio
 import asyncio.sslproto
 from collections.abc import Callable
-from contextlib import suppress
 import ipaddress
 import logging
 from ssl import SSLContext, SSLError
 
-from ..exceptions import MultiplexerTransportError
 from ..multiplexer.channel import ChannelFlowControlBase, MultiplexerChannel
 from ..multiplexer.core import Multiplexer
 from ..multiplexer.transport import ChannelTransport
@@ -103,8 +101,7 @@
             channel.id,
             ex,
         )
-        with suppress(MultiplexerTransportError):
-            await self._multiplexer.delete_channel(channel)
+        self._multiplexer.delete_channel(channel)
         await self._transport.stop_reader()
 
     async def start(
@@ -129,7 +126,6 @@
                 ssl_context,
                 server_side=True,
             )
-<<<<<<< HEAD
         except (OSError, SSLError) as ex:
             # This can can be just about any error, but mostly likely it's a TLS error
             # or the connection gets dropped in the middle of the handshake
@@ -138,18 +134,12 @@
 
         if not new_transport:
             await self._fail_to_start_tls(None)
-=======
-            multiplexer.delete_channel(channel)
-            if endpoint_connection_error_callback:
-                await endpoint_connection_error_callback()
->>>>>>> 422f96e4
             return
 
         # Now that we have the connection upgraded to TLS, we can
         # start the request handler and serve the connection.
         _LOGGER.info("Connected peer: %s (%s)", channel.ip_address, channel.id)
         try:
-<<<<<<< HEAD
             protocol.connection_made(new_transport)
             await self._transport.wait_for_close()
         except Exception as ex:  # noqa: BLE001
@@ -161,8 +151,7 @@
                 channel.id,
                 ex,
             )
-            with suppress(MultiplexerTransportError):
-                await self._multiplexer.delete_channel(channel)
+            self._multiplexer.delete_channel(channel)
             protocol.connection_lost(ex)
         else:
             _LOGGER.debug(
@@ -171,52 +160,5 @@
                 channel.id,
             )
             protocol.connection_lost(None)
-=======
-            # Process stream from multiplexer
-            while not writer.transport.is_closing():
-                if not from_endpoint:
-                    # If the multiplexer channel queue is under water, pause the reader
-                    # by waiting for the future to be set, once the queue is not under
-                    # water the future will be set and cleared to resume the reader
-                    from_endpoint = self._pause_future or self._loop.create_task(
-                        reader.read(4096),  # type: ignore[arg-type]
-                    )
-                if not from_peer:
-                    from_peer = self._loop.create_task(channel.read())
-
-                # Wait until data need to be processed
-                await asyncio.wait(
-                    [from_endpoint, from_peer],
-                    return_when=asyncio.FIRST_COMPLETED,
-                )
-
-                # From proxy
-                if from_endpoint.done():
-                    if from_endpoint_exc := from_endpoint.exception():
-                        raise from_endpoint_exc
-
-                    if (from_endpoint_result := from_endpoint.result()) is not None:
-                        await channel.write(from_endpoint_result)
-                    from_endpoint = None
-
-                # From peer
-                if from_peer.done():
-                    if from_peer_exc := from_peer.exception():
-                        raise from_peer_exc
-
-                    writer.write(from_peer.result())
-                    from_peer = None
-
-                    # Flush buffer
-                    await writer.drain()
-
-        except (MultiplexerTransportError, OSError, RuntimeError):
-            _LOGGER.debug("Transport closed by endpoint for %s", channel.id)
-            multiplexer.delete_channel(channel)
-
-        except MultiplexerTransportClose:
-            _LOGGER.debug("Peer close connection for %s", channel.id)
-
->>>>>>> 422f96e4
         finally:
             new_transport.close()