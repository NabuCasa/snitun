"""Multiplexer channel."""

from __future__ import annotations

import asyncio
from collections.abc import Callable
from contextlib import suppress
from ipaddress import IPv4Address
import logging

from ..exceptions import MultiplexerTransportClose, MultiplexerTransportError
from ..utils.asyncio import asyncio_timeout
from ..utils.ipaddress import ip_address_to_bytes
from .message import (
    CHANNEL_FLOW_CLOSE,
    CHANNEL_FLOW_DATA,
    CHANNEL_FLOW_NEW,
    MultiplexerChannelId,
    MultiplexerMessage,
)

_LOGGER = logging.getLogger(__name__)


class MultiplexerChannel:
    """Represent a multiplexer channel."""

    __slots__ = ["_closing", "_id", "_input", "_ip_address", "_output", "_throttling"]

    def __init__(
        self,
        output: Callable[[MultiplexerMessage], None],
        ip_address: IPv4Address,
        channel_id: MultiplexerChannelId | None = None,
        throttling: float | None = None,
    ) -> None:
        """Initialize Multiplexer Channel."""
        self._input = asyncio.Queue(8000)
        self._output = output
        self._id = channel_id or MultiplexerChannelId()
        self._ip_address = ip_address
        self._throttling = throttling
        self._closing = False

    @property
    def id(self) -> MultiplexerChannelId:
        """Return ID of this channel."""
        return self._id

    @property
    def ip_address(self) -> IPv4Address:
        """Return caller IP4Address."""
        return self._ip_address

    @property
    def healthy(self) -> bool:
        """Return True if a error is occurse."""
        return self._input.full()

    @property
    def closing(self) -> bool:
        """Return True if channel is in closing state."""
        return self._closing

    def close(self) -> None:
        """Close channel on next run."""
        self._closing = True
        with suppress(asyncio.QueueFull):
            self._input.put_nowait(None)

    def write_no_wait(self, data: bytes) -> None:
        """Send data to peer."""
        if not data:
            raise MultiplexerTransportError
        if self._closing:
            raise MultiplexerTransportClose

        # Create message
        message = MultiplexerMessage(self._id, CHANNEL_FLOW_DATA, data)
        self._output(message)

<<<<<<< HEAD
    async def write(self, data: bytes) -> None:
        """Send data to peer."""
        self.write_no_wait(data)
=======
        try:
            async with asyncio_timeout.timeout(5):
                await self._output.put(message)
        except asyncio.TimeoutError:
            _LOGGER.debug("Can't write to peer transport")
            raise MultiplexerTransportError from None

>>>>>>> f0b82fa1
        if not self._throttling:
            return
        await asyncio.sleep(self._throttling)

    async def read(self) -> MultiplexerMessage:
        """Read data from peer."""
        if self._closing and self._input.empty():
            message = None
        else:
            message = await self._input.get()

        # Send data
        if message is not None:
            return message.data

        _LOGGER.debug("Read a close message for channel %s", self._id)
        raise MultiplexerTransportClose

    def init_close(self) -> MultiplexerMessage:
        """Init close message for transport."""
        _LOGGER.debug("Close channel %s", self._id)
        return MultiplexerMessage(self._id, CHANNEL_FLOW_CLOSE)

    def init_new(self) -> MultiplexerMessage:
        """Init new session for transport."""
        _LOGGER.debug("New channel %s", self._id)
        extra = b"4" + ip_address_to_bytes(self.ip_address)
        return MultiplexerMessage(self._id, CHANNEL_FLOW_NEW, b"", extra)

    def message_transport(self, message: MultiplexerMessage) -> None:
        """Only for internal ussage of core transport."""
        if self._closing:
            return

        try:
            self._input.put_nowait(message)
        except asyncio.QueueFull:
            _LOGGER.warning("Channel %s input is full", self._id)<|MERGE_RESOLUTION|>--- conflicted
+++ resolved
@@ -79,19 +79,9 @@
         message = MultiplexerMessage(self._id, CHANNEL_FLOW_DATA, data)
         self._output(message)
 
-<<<<<<< HEAD
     async def write(self, data: bytes) -> None:
         """Send data to peer."""
         self.write_no_wait(data)
-=======
-        try:
-            async with asyncio_timeout.timeout(5):
-                await self._output.put(message)
-        except asyncio.TimeoutError:
-            _LOGGER.debug("Can't write to peer transport")
-            raise MultiplexerTransportError from None
-
->>>>>>> f0b82fa1
         if not self._throttling:
             return
         await asyncio.sleep(self._throttling)
