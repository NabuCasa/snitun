"""Multiplexer for SniTun."""

from __future__ import annotations

import asyncio
from collections.abc import Callable, Coroutine
from contextlib import suppress
import ipaddress
import logging
import os
import struct
from typing import Any

from ..exceptions import (
    MultiplexerTransportClose,
    MultiplexerTransportDecrypt,
    MultiplexerTransportError,
)
from ..utils.asyncio import (
    RangedTimeout,
    asyncio_timeout,
    create_eager_task,
    make_task_waiter_future,
)
from ..utils.ipaddress import bytes_to_ip_address
from .channel import MultiplexerChannel
from .const import (
    OUTGOING_QUEUE_HIGH_WATERMARK,
    OUTGOING_QUEUE_LOW_WATERMARK,
    OUTGOING_QUEUE_MAX_BYTES_CHANNEL,
)
from .crypto import CryptoTransport
from .message import (
    CHANNEL_FLOW_CLOSE,
    CHANNEL_FLOW_DATA,
    CHANNEL_FLOW_NEW,
    CHANNEL_FLOW_PAUSE,
    CHANNEL_FLOW_PING,
    CHANNEL_FLOW_RESUME,
    HEADER_SIZE,
    HEADER_STRUCT,
    MultiplexerChannelId,
    MultiplexerMessage,
)
from .queue import MultiplexerMultiChannelQueue

_LOGGER = logging.getLogger(__name__)

PEER_TCP_MIN_TIMEOUT = 90
PEER_TCP_MAX_TIMEOUT = 120
MIN_SIZE_THROTTLE = 8192


class Multiplexer:
    """Multiplexer Socket wrapper."""

    __slots__ = [
        "_channel_tasks",
        "_channels",
        "_crypto",
        "_healthy",
        "_loop",
        "_new_connections",
<<<<<<< HEAD
=======
        "_peer_protocol_version",
        "_processing_task",
>>>>>>> 209429a4
        "_queue",
        "_ranged_timeout",
        "_read_task",
        "_reader",
        "_throttling",
        "_write_task",
        "_writer",
    ]

    def __init__(
        self,
        crypto: CryptoTransport,
        reader: asyncio.StreamReader,
        writer: asyncio.StreamWriter,
        peer_protocol_version: int,
        new_connections: Callable[
            [Multiplexer, MultiplexerChannel],
            Coroutine[Any, Any, None],
        ]
        | None = None,
        throttling: int | None = None,
    ) -> None:
        """Initialize Multiplexer."""
        self._crypto = crypto
        self._reader = reader
        self._writer = writer
        self._peer_protocol_version = peer_protocol_version
        self._loop = asyncio.get_event_loop()
        self._queue = MultiplexerMultiChannelQueue(
            OUTGOING_QUEUE_MAX_BYTES_CHANNEL,
            OUTGOING_QUEUE_LOW_WATERMARK,
            OUTGOING_QUEUE_HIGH_WATERMARK,
        )
        self._healthy = asyncio.Event()
        self._healthy.set()
        self._read_task = create_eager_task(
            self._read_from_peer_loop(),
            loop=self._loop,
        )
        self._write_task = create_eager_task(
            self._write_to_peer_loop(),
            loop=self._loop,
        )
        self._ranged_timeout = RangedTimeout(
            PEER_TCP_MIN_TIMEOUT,
            PEER_TCP_MAX_TIMEOUT,
            self._on_timeout,
        )
        self._channel_tasks: set[asyncio.Task[None]] = set()
        self._channels: dict[MultiplexerChannelId, MultiplexerChannel] = {}
        self._new_connections = new_connections
        self._throttling = 1 / throttling if throttling else None

    @property
    def is_connected(self) -> bool:
        """Return True is they is connected."""
        return not self._write_task.done()

    def _on_timeout(self) -> None:
        """Handle timeout."""
        _LOGGER.error("Timed out reading and writing to peer")
        self._write_task.cancel()

    def wait(self) -> asyncio.Future[None]:
        """Block until the connection is closed.

        Return a awaitable object.
        """
        return make_task_waiter_future(self._write_task)

    def shutdown(self) -> None:
        """Shutdown connection."""
        if self._write_task.done():
            return

        _LOGGER.debug("Cancel connection")
        self._write_task.cancel()
        self._graceful_channel_shutdown()

    def _graceful_channel_shutdown(self) -> None:
        """Graceful shutdown of channels."""
        for channel in self._channels.values():
            self._queue.delete_channel(channel.id)
            channel.close()
        self._channels.clear()

    async def ping(self) -> None:
        """Send a ping flow message to hold the connection open."""
        self._healthy.clear()
        channel_id = MultiplexerChannelId(os.urandom(16))
        try:
            self._write_message(
                MultiplexerMessage(channel_id, CHANNEL_FLOW_PING, b"", b"ping"),
            )

            # Wait until pong is received
            async with asyncio_timeout.timeout(PEER_TCP_MIN_TIMEOUT):
                await self._healthy.wait()

        except TimeoutError:
            _LOGGER.error("Timeout error while pinging peer")
            self._loop.call_soon(self.shutdown)
            raise MultiplexerTransportError from None

        except OSError as exception:
            _LOGGER.error("Peer ping failed - %s", exception)
            self._loop.call_soon(self.shutdown)
            raise MultiplexerTransportError from None

    async def _read_from_peer_loop(self) -> None:
        """Read from peer loop."""
        transport = self._writer.transport
        try:
            while not transport.is_closing():
                await self._read_message()
                self._ranged_timeout.reschedule()
        except asyncio.CancelledError:
            _LOGGER.debug("Receive canceling")
            raise
        except (
            MultiplexerTransportClose,
            asyncio.IncompleteReadError,
            OSError,
        ):
            _LOGGER.debug("Transport was closed")
        finally:
            self._write_task.cancel()

    async def _write_to_peer_loop(self) -> None:
        """Write to peer loop."""
        transport = self._writer.transport
        try:
            while not transport.is_closing():
                data_len = 0
                if to_peer := await self._queue.get():
                    data_len = self._write_message(to_peer)
                await self._writer.drain()
                self._ranged_timeout.reschedule()
                if to_peer is not None and self._throttling is not None:
                    # Throttle the connection to ensure
                    # we have enough time to get back
                    # pause messages to not overrun the
                    # remote input queue. If the message
                    # is large > 64KB we use self._throttling
                    # for the sleep value, otherwise for small
                    # messages we use 0 as to still yield to the
                    # event loop but not have to schedule the
                    # task again since the overhead of the task
                    # scheduling creates a significant CPU overhead.
                    to_sleep = 0 if data_len < MIN_SIZE_THROTTLE else self._throttling
                    await asyncio.sleep(to_sleep)
        except asyncio.CancelledError:
            _LOGGER.debug("Write canceling")
            with suppress(OSError):
                self._writer.write_eof()
                await self._writer.drain()
            # Don't swallow cancellation
            if (current_task := asyncio.current_task()) and current_task.cancelling():
                raise
        except (MultiplexerTransportClose, OSError):
            _LOGGER.debug("Transport was closed")
        finally:
            self._read_task.cancel()
            # Cleanup transport
            if not self._writer.transport.is_closing():
                with suppress(OSError):
                    self._writer.close()
            self._graceful_channel_shutdown()
            _LOGGER.debug("Multiplexer connection is closed")

    def _write_message(self, message: MultiplexerMessage) -> int:
        """Write message to peer."""
        id_, flow_type, data, extra = message
        data_len = len(data)
        header = HEADER_STRUCT.pack(
            id_.bytes,
            flow_type,
            data_len,
            extra + os.urandom(11 - len(extra)),
        )
        try:
            encrypted_header = self._crypto.encrypt(header)
            payload = encrypted_header + data if data_len else encrypted_header
            self._writer.write(payload)
        except RuntimeError:
            raise MultiplexerTransportClose from None
        return data_len

    async def _read_message(self) -> None:
        """Read message from peer."""
        header = await self._reader.readexactly(HEADER_SIZE)

        channel_id: bytes
        flow_type: int
        data_size: int
        extra: bytes
        try:
            channel_id, flow_type, data_size, extra = HEADER_STRUCT.unpack(
                self._crypto.decrypt(header),
            )
        except (struct.error, MultiplexerTransportDecrypt):
            _LOGGER.warning("Wrong message header received")
            return

        # Read message data
        if data_size:
            data = await self._reader.readexactly(data_size)
        else:
            data = b""

        message = tuple.__new__(
            MultiplexerMessage,
            (MultiplexerChannelId(channel_id), flow_type, data, extra),
        )

        # Process message to queue
        # DATA
        flow_type = message.flow_type
        if flow_type == CHANNEL_FLOW_DATA:
            # check if message exists
            if message.id not in self._channels:
                _LOGGER.debug("Receive data from unknown channel: %s", message.id)
                return

            channel = self._channels[message.id]
            if channel.closing:
                pass
            elif channel.unhealthy:
                _LOGGER.warning(
                    "Abort connection, channel %s is not healthy",
                    channel.id,
                )
                channel.close()
                self.delete_channel(channel)
            else:
                channel.message_transport(message)

        # New
        elif flow_type == CHANNEL_FLOW_NEW:
            # Check if we would handle new connection
            if not self._new_connections:
                _LOGGER.warning("Request new Channel is not allow")
                return

            ip_address = bytes_to_ip_address(message.extra[1:5])
            channel = MultiplexerChannel(
                self._queue,
                ip_address,
                self._peer_protocol_version,
                channel_id=message.id,
                throttling=self._throttling,
            )
            self._channels[channel.id] = channel
            self._create_channel_task(self._new_connections(self, channel))

        # Close
        elif flow_type == CHANNEL_FLOW_CLOSE:
            # check if message exists
            if channel_ := self._delete_channel_and_queue(message.id):
                channel_.close()
            else:
                _LOGGER.debug("Receive close from unknown channel: %s", message.id)

        # Ping
        elif flow_type == CHANNEL_FLOW_PING:
            if message.extra.startswith(b"pong"):
                _LOGGER.debug("Receive pong from peer / reset healthy")
                self._healthy.set()
            else:
                _LOGGER.debug("Receive ping from peer / send pong")
                self._write_message(
                    MultiplexerMessage(message.id, CHANNEL_FLOW_PING, b"", b"pong"),
                )

        # Pause or Resume
        elif flow_type in (CHANNEL_FLOW_PAUSE, CHANNEL_FLOW_RESUME):
            # When the remote input is under water state changes
            # call the on_remote_input_under_water method
            if channel_ := self._channels.get(message.id):
                channel_.on_remote_input_under_water(
                    message.flow_type == CHANNEL_FLOW_PAUSE,
                )
            else:
                _LOGGER.debug(
                    "Receive %s from unknown channel: %s",
                    "pause" if flow_type == CHANNEL_FLOW_PAUSE else "resume",
                    message.id,
                )

        else:
            _LOGGER.warning(
                "Receive unknown message type: %s for channel %s",
                message.flow_type,
                message.id,
            )

    def _create_channel_task(self, coro: Coroutine[Any, Any, None]) -> None:
        """Create a new task for channel."""
        task = self._loop.create_task(coro)
        self._channel_tasks.add(task)
        task.add_done_callback(self._channel_tasks.remove)

    async def create_channel(
        self,
        ip_address: ipaddress.IPv4Address,
        pause_resume_reader_callback: Callable[[bool], None],
    ) -> MultiplexerChannel:
        """Create a new channel for transport."""
        channel = MultiplexerChannel(
            self._queue,
            ip_address,
            self._peer_protocol_version,
            pause_resume_reader_callback,
            throttling=self._throttling,
        )
        message = channel.init_new()

        try:
            async with asyncio_timeout.timeout(5):
                await self._queue.put(channel.id, message)
        except TimeoutError:
            raise MultiplexerTransportError from None

        self._channels[channel.id] = channel

        return channel

    def delete_channel(self, channel: MultiplexerChannel) -> None:
        """Delete channel from transport."""
        if channel.id not in self._channels:
            # Make sure the queue is cleaned up if the channel
            # is already deleted
            self._queue.delete_channel(channel.id)
            return

        message = channel.init_close()
        try:
            self._queue.put_nowait_force(channel.id, message)
        finally:
            self._delete_channel_and_queue(channel.id)

    def _delete_channel_and_queue(
        self,
        channel_id: MultiplexerChannelId,
    ) -> MultiplexerChannel | None:
        """Delete channel and queue from multiplexer if it exists."""
        self._queue.delete_channel(channel_id)
        return self._channels.pop(channel_id, None)<|MERGE_RESOLUTION|>--- conflicted
+++ resolved
@@ -61,11 +61,8 @@
         "_healthy",
         "_loop",
         "_new_connections",
-<<<<<<< HEAD
-=======
         "_peer_protocol_version",
         "_processing_task",
->>>>>>> 209429a4
         "_queue",
         "_ranged_timeout",
         "_read_task",
