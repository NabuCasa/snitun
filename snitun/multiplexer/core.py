"""Multiplexer for SniTun."""

from __future__ import annotations

import asyncio
from collections.abc import Callable, Coroutine
from contextlib import suppress
import ipaddress
import logging
import os
import struct
from typing import Any

from ..exceptions import (
    MultiplexerTransportClose,
    MultiplexerTransportDecrypt,
    MultiplexerTransportError,
)
from ..utils.asyncio import RangedTimeout, asyncio_timeout, make_task_waiter_future
from ..utils.ipaddress import bytes_to_ip_address
from .channel import MultiplexerChannel
from .const import OUTGOING_QUEUE_MAX_BYTES_CHANNEL, PEER_TCP_TIMEOUT
from .crypto import CryptoTransport
from .message import (
    CHANNEL_FLOW_CLOSE,
    CHANNEL_FLOW_DATA,
    CHANNEL_FLOW_NEW,
    CHANNEL_FLOW_PING,
    HEADER_STRUCT,
    MultiplexerChannelId,
    MultiplexerMessage,
)
from .queue import MultiplexerMultiChannelQueue

_LOGGER = logging.getLogger(__name__)

<<<<<<< HEAD
PEER_TCP_MIN_TIMEOUT = 90
PEER_TCP_MAX_TIMEOUT = 120

# |-----------------HEADER---------------------------------|
# |------ID-----|--FLAG--|--SIZE--|---------EXTRA ---------|
# |   16 bytes  | 1 byte | 4 bytes|       11 bytes         |
# |--------------------------------------------------------|
# >:   All bytes are big-endian and unsigned
# 16s: 16 bytes: Channel ID - random
# B:   1 byte:   Flow type  - 1: NEW, 2: DATA, 4: CLOSE, 8: PING
# I:   4 bytes:  Data size  - 0-4294967295
# 11s: 11 bytes: Extra      - data + random padding
HEADER_STRUCT = struct.Struct(">16sBI11s")

=======
>>>>>>> 73395a7c

class Multiplexer:
    """Multiplexer Socket wrapper."""

    __slots__ = [
        "_channels",
        "_crypto",
        "_healthy",
        "_loop",
        "_new_connections",
        "_queue",
        "_ranged_timeout",
        "_read_task",
        "_reader",
        "_throttling",
        "_timed_out",
        "_write_task",
        "_writer",
    ]

    def __init__(
        self,
        crypto: CryptoTransport,
        reader: asyncio.StreamReader,
        writer: asyncio.StreamWriter,
        new_connections: Callable[
            [Multiplexer, MultiplexerChannel],
            Coroutine[Any, Any, None],
        ]
        | None = None,
        throttling: int | None = None,
    ) -> None:
        """Initialize Multiplexer."""
        self._crypto = crypto
        self._reader = reader
        self._writer = writer
        self._loop = asyncio.get_event_loop()
        self._queue = MultiplexerMultiChannelQueue(OUTGOING_QUEUE_MAX_BYTES_CHANNEL)
        self._healthy = asyncio.Event()
        self._healthy.set()
        self._read_task = self._loop.create_task(self._read_from_peer_loop())
        self._write_task = self._loop.create_task(self._write_to_peer_loop())
        self._ranged_timeout = RangedTimeout(
            PEER_TCP_MIN_TIMEOUT,
            PEER_TCP_MAX_TIMEOUT,
            self._on_timeout,
        )
        self._timed_out: bool = False
        self._channels: dict[MultiplexerChannelId, MultiplexerChannel] = {}
        self._new_connections = new_connections
        self._throttling: float | None = None
        if throttling:
            # If throttling is less than 5ms, change it to
            # 0.0 since asyncio.sleep(0.0) is much more efficient
            # an will yield for one iteration of the event loop
            # and we do not have that level of precision anyways
            self._throttling = 0.0 if throttling < 500 else 1 / throttling

    @property
    def is_connected(self) -> bool:
        """Return True is they is connected."""
        return not self._write_task.done()

    def _on_timeout(self) -> None:
        """Handle timeout."""
        self._timed_out = True
        _LOGGER.error("Timed out reading and writing to peer")
        self._write_task.cancel()

    def wait(self) -> asyncio.Future[None]:
        """Block until the connection is closed.

        Return a awaitable object.
        """
        return make_task_waiter_future(self._write_task)

    def shutdown(self) -> None:
        """Shutdown connection."""
        if self._write_task.done():
            return

        _LOGGER.debug("Cancel connection")
        self._write_task.cancel()
        self._graceful_channel_shutdown()

    def _graceful_channel_shutdown(self) -> None:
        """Graceful shutdown of channels."""
        for channel in self._channels.values():
            channel.close()
        self._channels.clear()

    async def ping(self) -> None:
        """Send a ping flow message to hold the connection open."""
        self._healthy.clear()
        try:
            message = MultiplexerMessage(
                MultiplexerChannelId(os.urandom(16)),
                CHANNEL_FLOW_PING,
                b"",
                b"ping",
            )
            self._write_message(message)

            # Wait until pong is received
            async with asyncio_timeout.timeout(PEER_TCP_MIN_TIMEOUT):
                await self._healthy.wait()

        except TimeoutError:
            _LOGGER.error("Timeout error while pinging peer")
            self._loop.call_soon(self.shutdown)
            raise MultiplexerTransportError from None

        except OSError as exception:
            _LOGGER.error("Peer ping failed - %s", exception)
            self._loop.call_soon(self.shutdown)
            raise MultiplexerTransportError from None

    async def _read_from_peer_loop(self) -> None:
        """Read from peer loop."""
        transport = self._writer.transport
        try:
            while not transport.is_closing():
                await self._read_message()
                self._ranged_timeout.reschedule()
                if self._throttling is not None:
                    await asyncio.sleep(self._throttling)
        except asyncio.CancelledError:
            _LOGGER.debug("Receive canceling")
            raise
        except (
            MultiplexerTransportClose,
            asyncio.IncompleteReadError,
            OSError,
        ):
            _LOGGER.debug("Transport was closed")
        finally:
            self._write_task.cancel()

    async def _write_to_peer_loop(self) -> None:
        """Write to peer loop."""
        transport = self._writer.transport
        try:
            while not transport.is_closing():
                if to_peer := await self._queue.get():
                    self._write_message(to_peer)
                await self._writer.drain()
                self._ranged_timeout.reschedule()
        except asyncio.CancelledError:
            _LOGGER.debug("Write canceling")
            with suppress(OSError):
                self._writer.write_eof()
                await self._writer.drain()
            # Don't swallow cancellation
            if (current_task := asyncio.current_task()) and current_task.cancelling():
                raise
        except (MultiplexerTransportClose, OSError):
            _LOGGER.debug("Transport was closed")
        finally:
            self._read_task.cancel()
            # Cleanup transport
            if not self._writer.transport.is_closing():
                with suppress(OSError):
                    self._writer.close()
            self._graceful_channel_shutdown()
            _LOGGER.debug("Multiplexer connection is closed")

    def _write_message(self, message: MultiplexerMessage) -> None:
        """Write message to peer."""
        id_, flow_type, data, extra = message
        header = HEADER_STRUCT.pack(
            id_.bytes,
            flow_type,
            len(data),
            extra + os.urandom(11 - len(extra)),
        )
        try:
            self._writer.write(self._crypto.encrypt(header) + data)
        except RuntimeError:
            raise MultiplexerTransportClose from None

    async def _read_message(self) -> None:
        """Read message from peer."""
        header = await self._reader.readexactly(32)

        try:
            channel_id, flow_type, data_size, extra = HEADER_STRUCT.unpack(
                self._crypto.decrypt(header),
            )
        except (struct.error, MultiplexerTransportDecrypt):
            _LOGGER.warning("Wrong message header received")
            return

        # Read message data
        if data_size:
            data = await self._reader.readexactly(data_size)
        else:
            data = b""

        message = tuple.__new__(
            MultiplexerMessage,
            (
                MultiplexerChannelId(channel_id),
                flow_type,
                data,
                extra,
            ),
        )

        # Process message to queue
        await self._process_message(message)

    async def _process_message(self, message: MultiplexerMessage) -> None:
        """Process received message."""
        # DATA
        if message.flow_type == CHANNEL_FLOW_DATA:
            # check if message exists
            if message.id not in self._channels:
                _LOGGER.debug("Receive data from unknown channel")
                return

            channel = self._channels[message.id]
            if channel.closing:
                pass
            elif channel.unhealthy:
                _LOGGER.warning("Abort connection, channel is not healthy")
                channel.close()
                self._loop.create_task(self.delete_channel(channel))
            else:
                channel.message_transport(message)

        # New
        elif message.flow_type == CHANNEL_FLOW_NEW:
            # Check if we would handle new connection
            if not self._new_connections:
                _LOGGER.warning("Request new Channel is not allow")
                return

            ip_address = bytes_to_ip_address(message.extra[1:5])
            channel = MultiplexerChannel(
                self._queue,
                ip_address,
                channel_id=message.id,
                throttling=self._throttling,
            )
            self._channels[channel.id] = channel
            self._loop.create_task(self._new_connections(self, channel))

        # Close
        elif message.flow_type == CHANNEL_FLOW_CLOSE:
            # check if message exists
            if message.id not in self._channels:
                _LOGGER.debug("Receive close from unknown channel")
                return
            channel = self._channels.pop(message.id)
            channel.close()

        # Ping
        elif message.flow_type == CHANNEL_FLOW_PING:
            if message.extra.startswith(b"pong"):
                _LOGGER.debug("Receive pong from peer / reset healthy")
                self._healthy.set()
            else:
                _LOGGER.debug("Receive ping from peer / send pong")
                self._write_message(
                    MultiplexerMessage(message.id, CHANNEL_FLOW_PING, b"", b"pong"),
                )

        else:
            _LOGGER.warning("Receive unknown message type")

    async def create_channel(
        self,
        ip_address: ipaddress.IPv4Address,
    ) -> MultiplexerChannel:
        """Create a new channel for transport."""
        channel = MultiplexerChannel(
            self._queue,
            ip_address,
            throttling=self._throttling,
        )
        message = channel.init_new()

        try:
            async with asyncio_timeout.timeout(5):
                await self._queue.put(channel.id, message)
        except TimeoutError:
            raise MultiplexerTransportError from None

        self._channels[channel.id] = channel

        return channel

    async def delete_channel(self, channel: MultiplexerChannel) -> None:
        """Delete channel from transport."""
        message = channel.init_close()

        try:
            async with asyncio_timeout.timeout(5):
                await self._queue.put(channel.id, message)
        except TimeoutError:
            raise MultiplexerTransportError from None
        finally:
            self._channels.pop(channel.id, None)<|MERGE_RESOLUTION|>--- conflicted
+++ resolved
@@ -19,7 +19,7 @@
 from ..utils.asyncio import RangedTimeout, asyncio_timeout, make_task_waiter_future
 from ..utils.ipaddress import bytes_to_ip_address
 from .channel import MultiplexerChannel
-from .const import OUTGOING_QUEUE_MAX_BYTES_CHANNEL, PEER_TCP_TIMEOUT
+from .const import OUTGOING_QUEUE_MAX_BYTES_CHANNEL
 from .crypto import CryptoTransport
 from .message import (
     CHANNEL_FLOW_CLOSE,
@@ -34,23 +34,9 @@
 
 _LOGGER = logging.getLogger(__name__)
 
-<<<<<<< HEAD
 PEER_TCP_MIN_TIMEOUT = 90
 PEER_TCP_MAX_TIMEOUT = 120
 
-# |-----------------HEADER---------------------------------|
-# |------ID-----|--FLAG--|--SIZE--|---------EXTRA ---------|
-# |   16 bytes  | 1 byte | 4 bytes|       11 bytes         |
-# |--------------------------------------------------------|
-# >:   All bytes are big-endian and unsigned
-# 16s: 16 bytes: Channel ID - random
-# B:   1 byte:   Flow type  - 1: NEW, 2: DATA, 4: CLOSE, 8: PING
-# I:   4 bytes:  Data size  - 0-4294967295
-# 11s: 11 bytes: Extra      - data + random padding
-HEADER_STRUCT = struct.Struct(">16sBI11s")
-
-=======
->>>>>>> 73395a7c
 
 class Multiplexer:
     """Multiplexer Socket wrapper."""
