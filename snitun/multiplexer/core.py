"""Multiplexer for SniTun."""

from __future__ import annotations

import asyncio
from collections import deque
from collections.abc import Coroutine
from contextlib import suppress
import ipaddress
import logging
import os
from typing import Any

from ..exceptions import (
    MultiplexerTransportClose,
    MultiplexerTransportDecrypt,
    MultiplexerTransportError,
)
from ..utils.asyncio import asyncio_timeout
from ..utils.ipaddress import bytes_to_ip_address
from .channel import MultiplexerChannel
from .crypto import CryptoTransport
from .message import (
    CHANNEL_FLOW_CLOSE,
    CHANNEL_FLOW_DATA,
    CHANNEL_FLOW_NEW,
    CHANNEL_FLOW_PING,
    MultiplexerChannelId,
    MultiplexerMessage,
)

_LOGGER = logging.getLogger(__name__)

PEER_TCP_TIMEOUT = 90
MAX_QUEUED_MESSAGES = 12000


class Multiplexer:
    """Multiplexer Socket wrapper."""

    __slots__ = [
        "_channels",
        "_crypto",
        "_healthy",
        "_loop",
        "_new_connections",
        "_processing_task",
        "_queue",
        "_queue_ready_future",
        "_reader",
        "_throttling",
        "_writer",
    ]

    def __init__(
        self,
        crypto: CryptoTransport,
        reader: asyncio.StreamReader,
        writer: asyncio.StreamWriter,
        new_connections: Coroutine[Any, Any, None] | None = None,
        throttling: int | None = None,
    ) -> None:
        """Initialize Multiplexer."""
        self._crypto = crypto
        self._reader = reader
        self._writer = writer
        self._loop = asyncio.get_event_loop()
        self._queue = deque()
        self._healthy = asyncio.Event()
        self._processing_task = self._loop.create_task(self._runner())
        self._channels = {}
        self._new_connections = new_connections
        self._throttling = 1 / throttling if throttling else None
        self._queue_ready_future: asyncio.Future[None] = self._loop.create_future()

    @property
    def is_connected(self) -> bool:
        """Return True is they is connected."""
        return not self._processing_task.done()

    def wait(self) -> asyncio.Task:
        """Block until the connection is closed.

        Return a awaitable object.
        """
        return asyncio.shield(self._processing_task)

    def shutdown(self) -> None:
        """Shutdown connection."""
        if self._processing_task.done():
            return

        _LOGGER.debug("Cancel connection")
        self._processing_task.cancel()
        self._graceful_channel_shutdown()

    def _graceful_channel_shutdown(self) -> None:
        """Graceful shutdown of channels."""
        for channel in self._channels.values():
            channel.close()
        self._channels.clear()

    async def ping(self) -> None:
        """Send a ping flow message to hold the connection open."""
        self._healthy.clear()
        try:
            self._write_message(
                MultiplexerMessage(
                    MultiplexerChannelId(),
                    CHANNEL_FLOW_PING,
                    b"",
                    b"ping",
                ),
            )

            # Wait until pong is received
<<<<<<< HEAD
            async with asyncio.timeout(PEER_TCP_TIMEOUT):
=======
            async with asyncio_timeout.timeout(PEER_TCP_TIMEOUT):
>>>>>>> f0b82fa1
                await self._healthy.wait()

        except asyncio.TimeoutError:
            _LOGGER.error("Timeout error while pinging peer")
            self._loop.call_soon(self.shutdown)
            raise MultiplexerTransportError from None

        except OSError as exception:
            _LOGGER.error("Peer ping failed - %s", exception)
            self._loop.call_soon(self.shutdown)
            raise MultiplexerTransportError from None

    async def _runner(self) -> None:
        """Runner task of processing stream."""
        transport = self._writer.transport
        from_peer: asyncio.Task[bytes] | None = None

        # Process stream
        self._healthy.set()
        try:
            while not transport.is_closing():
                if not from_peer:
                    from_peer = self._loop.create_task(self._reader.readexactly(32))

                # Wait until data need to be processed
<<<<<<< HEAD
                async with asyncio.timeout(PEER_TCP_TIMEOUT):
=======
                async with asyncio_timeout.timeout(PEER_TCP_TIMEOUT):
>>>>>>> f0b82fa1
                    await asyncio.wait(
                        [from_peer, self._queue_ready_future],
                        return_when=asyncio.FIRST_COMPLETED,
                    )

                # From peer
                if from_peer.done():
                    if from_peer.exception():
                        raise from_peer.exception()
                    await self._read_message(from_peer.result())
                    from_peer = None

                # To peer
                if self._queue_ready_future.done():
                    message = self._queue.popleft()
                    if not self._queue:
                        self._queue_ready_future = self._loop.create_future()
                    self._write_message(message)

                    # Flush buffer
                    await self._writer.drain()

                # throttling
                if not self._throttling:
                    continue
                await asyncio.sleep(self._throttling)

        except (asyncio.CancelledError, asyncio.TimeoutError, TimeoutError):
            _LOGGER.debug("Receive canceling")
            with suppress(OSError):
                self._writer.write_eof()
                await self._writer.drain()

        except (
            MultiplexerTransportClose,
            asyncio.IncompleteReadError,
            ConnectionResetError,
            OSError,
        ):
            _LOGGER.debug("Transport was closed")

        finally:
            # Cleanup peer writer
            self._queue_ready_future = None

            # Cleanup peer reader
            if from_peer:
                if not from_peer.done():
                    from_peer.cancel()
                else:
                    # Avoid exception was never retrieved
                    from_peer.exception()

            # Cleanup transport
            if not transport.is_closing():
                with suppress(OSError):
                    self._writer.close()

            self._graceful_channel_shutdown()
            _LOGGER.debug("Multiplexer connection is closed")

    def _write_message(self, message: MultiplexerMessage) -> None:
        """Write message to peer."""
        header = message.id.bytes
        header += message.flow_type.to_bytes(1, byteorder="big")
        header += len(message.data).to_bytes(4, byteorder="big")
        header += message.extra + os.urandom(11 - len(message.extra))

        data = self._crypto.encrypt(header) + message.data
        try:
            self._writer.write(data)
        except RuntimeError:
            raise MultiplexerTransportClose from None

    async def _read_message(self, header: bytes) -> None:
        """Read message from peer."""
        if not header:
            raise MultiplexerTransportClose

        try:
            header = self._crypto.decrypt(header)
            channel_id = header[:16]
            flow_type = header[16]
            data_size = int.from_bytes(header[17:21], byteorder="big")
            extra = header[21:]
        except (IndexError, MultiplexerTransportDecrypt):
            _LOGGER.warning("Wrong message header received")
            return

        # Read message data
        if data_size:
            data = await self._reader.readexactly(data_size)
        else:
            data = b""

        message = MultiplexerMessage(
            MultiplexerChannelId(channel_id),
            flow_type,
            data,
            extra,
        )

        # Process message to queue
        await self._process_message(message)

    async def _process_message(self, message: MultiplexerMessage) -> None:
        """Process received message."""
        # DATA
        if message.flow_type == CHANNEL_FLOW_DATA:
            # check if message exists
            if message.id not in self._channels:
                _LOGGER.debug("Receive data from unknown channel")
                return

            channel = self._channels[message.id]
            if channel.closing:
                pass
            elif channel.healthy:
                _LOGGER.warning("Abort connection, channel is not healthy")
                channel.close()
                self._loop.create_task(self.delete_channel(channel))
            else:
                channel.message_transport(message)

        # New
        elif message.flow_type == CHANNEL_FLOW_NEW:
            # Check if we would handle new connection
            if not self._new_connections:
                _LOGGER.warning("Request new Channel is not allow")
                return

            ip_address = bytes_to_ip_address(message.extra[1:5])
            channel = MultiplexerChannel(
                self.queue_message,
                ip_address,
                channel_id=message.id,
                throttling=self._throttling,
            )
            self._channels[channel.id] = channel
            self._loop.create_task(self._new_connections(self, channel))

        # Close
        elif message.flow_type == CHANNEL_FLOW_CLOSE:
            # check if message exists
            if message.id not in self._channels:
                _LOGGER.debug("Receive close from unknown channel")
                return
            channel = self._channels.pop(message.id)
            channel.close()

        # Ping
        elif message.flow_type == CHANNEL_FLOW_PING:
            if message.extra.startswith(b"pong"):
                _LOGGER.debug("Receive pong from peer / reset healthy")
                self._healthy.set()
            else:
                _LOGGER.debug("Receive ping from peer / send pong")
                self._write_message(
                    MultiplexerMessage(message.id, CHANNEL_FLOW_PING, b"", b"pong"),
                )

        else:
            _LOGGER.warning("Receive unknown message type")

    async def create_channel(
        self,
        ip_address: ipaddress.IPv4Address,
    ) -> MultiplexerChannel:
        """Create a new channel for transport."""
        channel = MultiplexerChannel(
            self._queue,
            ip_address,
            throttling=self._throttling,
        )
        message = channel.init_new()
<<<<<<< HEAD
        if len(self._queue) > MAX_QUEUED_MESSAGES:
            raise MultiplexerTransportError("Queue is full") from None
        self.queue_message(message)
=======

        try:
            async with asyncio_timeout.timeout(5):
                await self._queue.put(message)
        except asyncio.TimeoutError:
            raise MultiplexerTransportError from None

>>>>>>> f0b82fa1
        self._channels[channel.id] = channel
        return channel

    async def delete_channel(self, channel: MultiplexerChannel) -> None:
        """Delete channel from transport."""
        message = channel.init_close()
        self.queue_message(message, ignore_maximum=True)
        self._channels.pop(channel.id, None)

<<<<<<< HEAD
    def queue_message(
        self,
        message: MultiplexerMessage,
        ignore_maximum: bool = False,
    ) -> None:
        """Queue message to send."""
        if not ignore_maximum and len(self._queue) > MAX_QUEUED_MESSAGES:
            raise MultiplexerTransportError("Queue is full") from None
        self._queue.append(message)
        if not self._queue_ready_future.done():
            self._queue_ready_future.set_result(None)
=======
        try:
            async with asyncio_timeout.timeout(5):
                await self._queue.put(message)
        except asyncio.TimeoutError:
            raise MultiplexerTransportError from None
        finally:
            self._channels.pop(channel.id, None)
>>>>>>> f0b82fa1
<|MERGE_RESOLUTION|>--- conflicted
+++ resolved
@@ -114,11 +114,7 @@
             )
 
             # Wait until pong is received
-<<<<<<< HEAD
-            async with asyncio.timeout(PEER_TCP_TIMEOUT):
-=======
             async with asyncio_timeout.timeout(PEER_TCP_TIMEOUT):
->>>>>>> f0b82fa1
                 await self._healthy.wait()
 
         except asyncio.TimeoutError:
@@ -144,11 +140,7 @@
                     from_peer = self._loop.create_task(self._reader.readexactly(32))
 
                 # Wait until data need to be processed
-<<<<<<< HEAD
-                async with asyncio.timeout(PEER_TCP_TIMEOUT):
-=======
                 async with asyncio_timeout.timeout(PEER_TCP_TIMEOUT):
->>>>>>> f0b82fa1
                     await asyncio.wait(
                         [from_peer, self._queue_ready_future],
                         return_when=asyncio.FIRST_COMPLETED,
@@ -324,19 +316,9 @@
             throttling=self._throttling,
         )
         message = channel.init_new()
-<<<<<<< HEAD
         if len(self._queue) > MAX_QUEUED_MESSAGES:
             raise MultiplexerTransportError("Queue is full") from None
         self.queue_message(message)
-=======
-
-        try:
-            async with asyncio_timeout.timeout(5):
-                await self._queue.put(message)
-        except asyncio.TimeoutError:
-            raise MultiplexerTransportError from None
-
->>>>>>> f0b82fa1
         self._channels[channel.id] = channel
         return channel
 
@@ -346,7 +328,6 @@
         self.queue_message(message, ignore_maximum=True)
         self._channels.pop(channel.id, None)
 
-<<<<<<< HEAD
     def queue_message(
         self,
         message: MultiplexerMessage,
@@ -357,13 +338,4 @@
             raise MultiplexerTransportError("Queue is full") from None
         self._queue.append(message)
         if not self._queue_ready_future.done():
-            self._queue_ready_future.set_result(None)
-=======
-        try:
-            async with asyncio_timeout.timeout(5):
-                await self._queue.put(message)
-        except asyncio.TimeoutError:
-            raise MultiplexerTransportError from None
-        finally:
-            self._channels.pop(channel.id, None)
->>>>>>> f0b82fa1
+            self._queue_ready_future.set_result(None)