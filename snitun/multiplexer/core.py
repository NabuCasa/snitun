"""Multiplexer for SniTun."""

from __future__ import annotations

import asyncio
from collections.abc import Coroutine
from contextlib import suppress
import ipaddress
import logging
import os
from typing import Any
from collections import deque

from ..exceptions import (
    MultiplexerTransportClose,
    MultiplexerTransportDecrypt,
    MultiplexerTransportError,
)
from ..utils.ipaddress import bytes_to_ip_address
from .channel import MultiplexerChannel
from .crypto import CryptoTransport
from .message import (
    CHANNEL_FLOW_CLOSE,
    CHANNEL_FLOW_DATA,
    CHANNEL_FLOW_NEW,
    CHANNEL_FLOW_PING,
    MultiplexerChannelId,
    MultiplexerMessage,
)

_LOGGER = logging.getLogger(__name__)

PEER_TCP_TIMEOUT = 90
MAX_QUEUED_MESSAGES = 12000

class Multiplexer:
    """Multiplexer Socket wrapper."""

    __slots__ = [
        "_channels",
        "_crypto",
        "_healthy",
        "_loop",
        "_new_connections",
        "_processing_task",
        "_queue",
        "_reader",
        "_throttling",
<<<<<<< HEAD
        "_queue_ready_future"
=======
        "_writer",
>>>>>>> cfd10b62
    ]

    def __init__(
        self,
        crypto: CryptoTransport,
        reader: asyncio.StreamReader,
        writer: asyncio.StreamWriter,
        new_connections: Coroutine[Any, Any, None] | None = None,
        throttling: int | None = None,
    ) -> None:
        """Initialize Multiplexer."""
        self._crypto = crypto
        self._reader = reader
        self._writer = writer
        self._loop = asyncio.get_event_loop()
        self._queue = deque()
        self._healthy = asyncio.Event()
        self._processing_task = self._loop.create_task(self._runner())
        self._channels = {}
        self._new_connections = new_connections
        self._throttling = 1 / throttling if throttling else None
        self._queue_ready_future: asyncio.Future[None] = self._loop.create_future()

    @property
    def is_connected(self) -> bool:
        """Return True is they is connected."""
        return not self._processing_task.done()

    def wait(self) -> asyncio.Task:
        """Block until the connection is closed.

        Return a awaitable object.
        """
        return asyncio.shield(self._processing_task)

    def shutdown(self) -> None:
        """Shutdown connection."""
        if self._processing_task.done():
            return

        _LOGGER.debug("Cancel connection")
        self._processing_task.cancel()
        self._graceful_channel_shutdown()

    def _graceful_channel_shutdown(self) -> None:
        """Graceful shutdown of channels."""
        for channel in self._channels.values():
            channel.close()
        self._channels.clear()

    async def ping(self) -> None:
        """Send a ping flow message to hold the connection open."""
        self._healthy.clear()
        try:
            self._write_message(
                MultiplexerMessage(
                    MultiplexerChannelId(),
                    CHANNEL_FLOW_PING,
                    b"",
                    b"ping",
                ),
            )

            # Wait until pong is received
            async with asyncio.timeout(PEER_TCP_TIMEOUT):
                await self._healthy.wait()

        except asyncio.TimeoutError:
            _LOGGER.error("Timeout error while pinging peer")
            self._loop.call_soon(self.shutdown)
            raise MultiplexerTransportError from None

        except OSError as exception:
            _LOGGER.error("Peer ping failed - %s", exception)
            self._loop.call_soon(self.shutdown)
            raise MultiplexerTransportError from None

    async def _runner(self) -> None:
        """Runner task of processing stream."""
        transport = self._writer.transport
        from_peer: asyncio.Task[bytes] | None = None

        # Process stream
        self._healthy.set()
        try:
            while not transport.is_closing():
                if not from_peer:
                    from_peer = self._loop.create_task(self._reader.readexactly(32))

                # Wait until data need to be processed
                async with asyncio.timeout(PEER_TCP_TIMEOUT):
                    await asyncio.wait(
<<<<<<< HEAD
                        [from_peer, self._queue_ready_future], return_when=asyncio.FIRST_COMPLETED,
=======
                        [from_peer, to_peer],
                        return_when=asyncio.FIRST_COMPLETED,
>>>>>>> cfd10b62
                    )

                # From peer
                if from_peer.done():
                    if from_peer.exception():
                        raise from_peer.exception()
                    await self._read_message(from_peer.result())
                    from_peer = None

                # To peer
                if self._queue_ready_future.done():
                    message = self._queue.popleft()
                    if not self._queue:
                        self._queue_ready_future = self._loop.create_future()
                    self._write_message(message)

                    # Flush buffer
                    await self._writer.drain()

                # throttling
                if not self._throttling:
                    continue
                await asyncio.sleep(self._throttling)

        except (asyncio.CancelledError, asyncio.TimeoutError, TimeoutError):
            _LOGGER.debug("Receive canceling")
            with suppress(OSError):
                self._writer.write_eof()
                await self._writer.drain()

        except (
            MultiplexerTransportClose,
            asyncio.IncompleteReadError,
            ConnectionResetError,
            OSError,
        ):
            _LOGGER.debug("Transport was closed")

        finally:
            # Cleanup peer writer
            self._queue_ready_future = None

            # Cleanup peer reader
            if from_peer:
                if not from_peer.done():
                    from_peer.cancel()
                else:
                    # Avoid exception was never retrieved
                    from_peer.exception()

            # Cleanup transport
            if not transport.is_closing():
                with suppress(OSError):
                    self._writer.close()

            self._graceful_channel_shutdown()
            _LOGGER.debug("Multiplexer connection is closed")

    def _write_message(self, message: MultiplexerMessage) -> None:
        """Write message to peer."""
        header = message.id.bytes
        header += message.flow_type.to_bytes(1, byteorder="big")
        header += len(message.data).to_bytes(4, byteorder="big")
        header += message.extra + os.urandom(11 - len(message.extra))

        data = self._crypto.encrypt(header) + message.data
        try:
            self._writer.write(data)
        except RuntimeError:
            raise MultiplexerTransportClose from None

    async def _read_message(self, header: bytes) -> None:
        """Read message from peer."""
        if not header:
            raise MultiplexerTransportClose

        try:
            header = self._crypto.decrypt(header)
            channel_id = header[:16]
            flow_type = header[16]
            data_size = int.from_bytes(header[17:21], byteorder="big")
            extra = header[21:]
        except (IndexError, MultiplexerTransportDecrypt):
            _LOGGER.warning("Wrong message header received")
            return

        # Read message data
        if data_size:
            data = await self._reader.readexactly(data_size)
        else:
            data = b""

        message = MultiplexerMessage(
            MultiplexerChannelId(channel_id),
            flow_type,
            data,
            extra,
        )

        # Process message to queue
        await self._process_message(message)

    async def _process_message(self, message: MultiplexerMessage) -> None:
        """Process received message."""
        # DATA
        if message.flow_type == CHANNEL_FLOW_DATA:
            # check if message exists
            if message.id not in self._channels:
                _LOGGER.debug("Receive data from unknown channel")
                return

            channel = self._channels[message.id]
            if channel.closing:
                pass
            elif channel.healthy:
                _LOGGER.warning("Abort connection, channel is not healthy")
                channel.close()
                self._loop.create_task(self.delete_channel(channel))
            else:
                channel.message_transport(message)

        # New
        elif message.flow_type == CHANNEL_FLOW_NEW:
            # Check if we would handle new connection
            if not self._new_connections:
                _LOGGER.warning("Request new Channel is not allow")
                return

            ip_address = bytes_to_ip_address(message.extra[1:5])
            channel = MultiplexerChannel(
                self.queue_message,
                ip_address,
                channel_id=message.id,
                throttling=self._throttling,
            )
            self._channels[channel.id] = channel
            self._loop.create_task(self._new_connections(self, channel))

        # Close
        elif message.flow_type == CHANNEL_FLOW_CLOSE:
            # check if message exists
            if message.id not in self._channels:
                _LOGGER.debug("Receive close from unknown channel")
                return
            channel = self._channels.pop(message.id)
            channel.close()

        # Ping
        elif message.flow_type == CHANNEL_FLOW_PING:
            if message.extra.startswith(b"pong"):
                _LOGGER.debug("Receive pong from peer / reset healthy")
                self._healthy.set()
            else:
                _LOGGER.debug("Receive ping from peer / send pong")
                self._write_message(
                    MultiplexerMessage(message.id, CHANNEL_FLOW_PING, b"", b"pong"),
                )

        else:
            _LOGGER.warning("Receive unknown message type")

    async def create_channel(
        self,
        ip_address: ipaddress.IPv4Address,
    ) -> MultiplexerChannel:
        """Create a new channel for transport."""
        channel = MultiplexerChannel(
            self._queue,
            ip_address,
            throttling=self._throttling,
        )
        message = channel.init_new()
        if len(self._queue) > MAX_QUEUED_MESSAGES:
            raise MultiplexerTransportError("Queue is full") from None
        self.queue_message(message)
        self._channels[channel.id] = channel
        return channel

    async def delete_channel(self, channel: MultiplexerChannel) -> None:
        """Delete channel from transport."""
        message = channel.init_close()
        self.queue_message(message, ignore_maximum=True)
        self._channels.pop(channel.id, None)
      
    def queue_message(self, message: MultiplexerMessage, ignore_maximum: bool = False) -> None:
        """Queue message to send."""
        if not ignore_maximum and len(self._queue) > MAX_QUEUED_MESSAGES:
            raise MultiplexerTransportError("Queue is full") from None
        self._queue.append(message)
        if not self._queue_ready_future.done():
            self._queue_ready_future.set_result(None)<|MERGE_RESOLUTION|>--- conflicted
+++ resolved
@@ -46,11 +46,7 @@
         "_queue",
         "_reader",
         "_throttling",
-<<<<<<< HEAD
         "_queue_ready_future"
-=======
-        "_writer",
->>>>>>> cfd10b62
     ]
 
     def __init__(
@@ -143,12 +139,7 @@
                 # Wait until data need to be processed
                 async with asyncio.timeout(PEER_TCP_TIMEOUT):
                     await asyncio.wait(
-<<<<<<< HEAD
                         [from_peer, self._queue_ready_future], return_when=asyncio.FIRST_COMPLETED,
-=======
-                        [from_peer, to_peer],
-                        return_when=asyncio.FIRST_COMPLETED,
->>>>>>> cfd10b62
                     )
 
                 # From peer
