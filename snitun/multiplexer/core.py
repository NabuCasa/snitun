"""Multiplexer for SniTun."""

from __future__ import annotations

import asyncio
from collections.abc import Callable, Coroutine
from contextlib import suppress
from functools import partial
import ipaddress
import logging
import os
import struct
from typing import Any

from ..exceptions import (
    MultiplexerTransportClose,
    MultiplexerTransportDecrypt,
    MultiplexerTransportError,
)
from ..utils.asyncio import asyncio_timeout
from ..utils.ipaddress import bytes_to_ip_address
from .channel import MultiplexerChannel
from .crypto import CryptoTransport
from .message import (
    CHANNEL_FLOW_CLOSE,
    CHANNEL_FLOW_DATA,
    CHANNEL_FLOW_NEW,
    CHANNEL_FLOW_PING,
    MultiplexerChannelId,
    MultiplexerMessage,
)

_LOGGER = logging.getLogger(__name__)

PEER_TCP_TIMEOUT = 90

# |-----------------HEADER---------------------------------|
# |------ID-----|--FLAG--|--SIZE--|---------EXTRA ---------|
# |   16 bytes  | 1 byte | 4 bytes|       11 bytes         |
# |--------------------------------------------------------|
# >:   All bytes are big-endian and unsigned
# 16s: 16 bytes: Channel ID - random
# B:   1 byte:   Flow type  - 1: NEW, 2: DATA, 4: CLOSE, 8: PING
# I:   4 bytes:  Data size  - 0-4294967295
# 11s: 11 bytes: Extra      - data + random padding
HEADER_STRUCT = struct.Struct(">16sBI11s")

HIGH_WATER_MARK = 10000
LOW_WATER_MARK = 2000
QUEUE_MAX = 12000


class Multiplexer:
    """Multiplexer Socket wrapper."""

    __slots__ = [
        "_channels",
        "_crypto",
        "_healthy",
        "_loop",
        "_new_connections",
        "_processing_task",
        "_queue",
        "_queue_max",
        "_reader",
        "_resume_writing_callbacks",
        "_throttling",
        "_writer",
    ]

    def __init__(
        self,
        crypto: CryptoTransport,
        reader: asyncio.StreamReader,
        writer: asyncio.StreamWriter,
        new_connections: Callable[
            [Multiplexer, MultiplexerChannel],
            Coroutine[Any, Any, None],
        ]
        | None = None,
        throttling: int | None = None,
    ) -> None:
        """Initialize Multiplexer."""
        self._crypto = crypto
        self._reader = reader
        self._writer = writer
        self._loop = asyncio.get_event_loop()
<<<<<<< HEAD
        self._queue: asyncio.Queue[MultiplexerMessage] = asyncio.Queue(QUEUE_MAX)
=======
        self._queue: asyncio.Queue[MultiplexerMessage | None] = asyncio.Queue(12000)
>>>>>>> d29742f7
        self._healthy = asyncio.Event()
        self._processing_task = self._loop.create_task(self._runner())
        self._channels: dict[MultiplexerChannelId, MultiplexerChannel] = {}
        self._new_connections = new_connections
        self._throttling = 1 / throttling if throttling else None
        self._resume_writing_callbacks: set[Callable[[], None]] = set()

    @property
    def is_connected(self) -> bool:
        """Return True is they is connected."""
        return not self._processing_task.done()

<<<<<<< HEAD
    @property
    def should_pause(self) -> bool:
        """Return True if the write transport should pause."""
        return self._queue.qsize() > HIGH_WATER_MARK

    @property
    def should_resume(self) -> bool:
        """Return True if the write transport should resume."""
        return self._queue.qsize() < LOW_WATER_MARK

    def register_resume_writing_callback(self, callback: Callable[[], None]) -> None:
        """Register a callback to resume the protocol."""
        self._resume_writing_callbacks.add(callback)
        return partial(self._resume_writing_callbacks.discard, callback)

    def wait(self) -> asyncio.Task:
=======
    def wait(self) -> asyncio.Future[None]:
>>>>>>> d29742f7
        """Block until the connection is closed.

        Return a awaitable object.
        """
        return asyncio.shield(self._processing_task)

    def shutdown(self) -> None:
        """Shutdown connection."""
        if self._processing_task.done():
            return

        _LOGGER.debug("Cancel connection")
        self._processing_task.cancel()
        self._graceful_channel_shutdown()

    def _graceful_channel_shutdown(self) -> None:
        """Graceful shutdown of channels."""
        for channel in self._channels.values():
            channel.close()
        self._channels.clear()

    async def ping(self) -> None:
        """Send a ping flow message to hold the connection open."""
        self._healthy.clear()
        try:
            self._write_message(
                MultiplexerMessage(
                    MultiplexerChannelId(os.urandom(16)),
                    CHANNEL_FLOW_PING,
                    b"",
                    b"ping",
                ),
            )

            # Wait until pong is received
            async with asyncio_timeout.timeout(PEER_TCP_TIMEOUT):
                await self._healthy.wait()

        except TimeoutError:
            _LOGGER.error("Timeout error while pinging peer")
            self._loop.call_soon(self.shutdown)
            raise MultiplexerTransportError from None

        except OSError as exception:
            _LOGGER.error("Peer ping failed - %s", exception)
            self._loop.call_soon(self.shutdown)
            raise MultiplexerTransportError from None

    async def _runner(self) -> None:
        """Runner task of processing stream."""
        transport = self._writer.transport
        from_peer = None
        to_peer = None

        # Process stream
        self._healthy.set()
        try:
            while not transport.is_closing():
                if not from_peer:
                    from_peer = self._loop.create_task(self._reader.readexactly(32))

                if not to_peer:
                    to_peer = self._loop.create_task(self._queue.get())

                # Wait until data need to be processed
                async with asyncio_timeout.timeout(PEER_TCP_TIMEOUT):
                    await asyncio.wait(
                        [from_peer, to_peer],
                        return_when=asyncio.FIRST_COMPLETED,
                    )

                # From peer
                if from_peer.done():
                    if from_peer_exc := from_peer.exception():
                        raise from_peer_exc
                    await self._read_message(from_peer.result())
                    from_peer = None

                # To peer
                if to_peer.done():
                    if to_peer_exc := to_peer.exception():
                        raise to_peer_exc
                    if msg := to_peer.result():
                        self._write_message(msg)
                    to_peer = None

                    # Flush buffer
                    await self._writer.drain()
                    # If writers are paused and we have space in the queue
                    # callback the writers to resume writing
                    if self._resume_writing_callbacks and self.should_resume:
                        for callback_ in self._resume_writing_callbacks:
                            callback_()
                        self._resume_writing_callbacks.clear()

                # throttling
                if not self._throttling:
                    continue
                await asyncio.sleep(self._throttling)

        except (asyncio.CancelledError, TimeoutError):
            _LOGGER.debug("Receive canceling")
            with suppress(OSError):
                self._writer.write_eof()
                await self._writer.drain()

        except (
            MultiplexerTransportClose,
            asyncio.IncompleteReadError,
            ConnectionResetError,
            OSError,
        ):
            _LOGGER.debug("Transport was closed")

        finally:
            # Cleanup peer writer
            if to_peer and not to_peer.done():
                to_peer.cancel()

            # Cleanup peer reader
            if from_peer:
                if not from_peer.done():
                    from_peer.cancel()
                else:
                    # Avoid exception was never retrieved
                    from_peer.exception()

            # Cleanup transport
            if not transport.is_closing():
                with suppress(OSError):
                    self._writer.close()

            self._graceful_channel_shutdown()
            _LOGGER.debug("Multiplexer connection is closed")

    def _write_message(self, message: MultiplexerMessage) -> None:
        """Write message to peer."""
        id_, flow_type, data, extra = message
        header = HEADER_STRUCT.pack(
            id_.bytes,
            flow_type,
            len(data),
            extra + os.urandom(11 - len(extra)),
        )
        try:
            self._writer.write(self._crypto.encrypt(header) + data)
        except RuntimeError:
            raise MultiplexerTransportClose from None

    async def _read_message(self, header: bytes) -> None:
        """Read message from peer."""
        if not header:
            raise MultiplexerTransportClose

        try:
            channel_id, flow_type, data_size, extra = HEADER_STRUCT.unpack(
                self._crypto.decrypt(header),
            )
        except (struct.error, MultiplexerTransportDecrypt):
            _LOGGER.warning("Wrong message header received")
            return

        # Read message data
        if data_size:
            data = await self._reader.readexactly(data_size)
        else:
            data = b""

        message = tuple.__new__(
            MultiplexerMessage,
            (
                MultiplexerChannelId(channel_id),
                flow_type,
                data,
                extra,
            ),
        )

        # Process message to queue
        await self._process_message(message)

    async def _process_message(self, message: MultiplexerMessage) -> None:
        """Process received message."""
        # DATA
        if message.flow_type == CHANNEL_FLOW_DATA:
            # check if message exists
            if message.id not in self._channels:
                _LOGGER.debug("Receive data from unknown channel")
                return

            channel = self._channels[message.id]
            if channel.closing:
                pass
            elif channel.healthy:
                _LOGGER.warning("Abort connection, channel is not healthy")
                channel.close()
                self._loop.create_task(self.delete_channel(channel))
            else:
                channel.message_transport(message)

        # New
        elif message.flow_type == CHANNEL_FLOW_NEW:
            # Check if we would handle new connection
            if not self._new_connections:
                _LOGGER.warning("Request new Channel is not allow")
                return

            ip_address = bytes_to_ip_address(message.extra[1:5])
            channel = MultiplexerChannel(
                self._queue,
                ip_address,
                channel_id=message.id,
                throttling=self._throttling,
            )
            self._channels[channel.id] = channel
            self._loop.create_task(self._new_connections(self, channel))

        # Close
        elif message.flow_type == CHANNEL_FLOW_CLOSE:
            # check if message exists
            if message.id not in self._channels:
                _LOGGER.debug("Receive close from unknown channel: %s", message.id)
                return
            channel = self._channels.pop(message.id)
            channel.close()

        # Ping
        elif message.flow_type == CHANNEL_FLOW_PING:
            if message.extra.startswith(b"pong"):
                _LOGGER.debug("Receive pong from peer / reset healthy")
                self._healthy.set()
            else:
                _LOGGER.debug("Receive ping from peer / send pong")
                self._write_message(
                    MultiplexerMessage(message.id, CHANNEL_FLOW_PING, b"", b"pong"),
                )

        else:
            _LOGGER.warning("Receive unknown message type")

    async def create_channel(
        self,
        ip_address: ipaddress.IPv4Address,
    ) -> MultiplexerChannel:
        """Create a new channel for transport."""
        channel = MultiplexerChannel(
            self._queue,
            ip_address,
            throttling=self._throttling,
        )
        message = channel.init_new()

        try:
            async with asyncio_timeout.timeout(5):
                await self._queue.put(message)
        except TimeoutError:
            raise MultiplexerTransportError from None

        self._channels[channel.id] = channel

        return channel

    async def delete_channel(self, channel: MultiplexerChannel) -> None:
        """Delete channel from transport."""
        message = channel.init_close()

        try:
            async with asyncio_timeout.timeout(5):
                await self._queue.put(message)
        except TimeoutError:
            raise MultiplexerTransportError from None
        finally:
            self._channels.pop(channel.id, None)<|MERGE_RESOLUTION|>--- conflicted
+++ resolved
@@ -85,11 +85,7 @@
         self._reader = reader
         self._writer = writer
         self._loop = asyncio.get_event_loop()
-<<<<<<< HEAD
-        self._queue: asyncio.Queue[MultiplexerMessage] = asyncio.Queue(QUEUE_MAX)
-=======
-        self._queue: asyncio.Queue[MultiplexerMessage | None] = asyncio.Queue(12000)
->>>>>>> d29742f7
+        self._queue: asyncio.Queue[MultiplexerMessage | None] = asyncio.Queue(QUEUE_MAX)
         self._healthy = asyncio.Event()
         self._processing_task = self._loop.create_task(self._runner())
         self._channels: dict[MultiplexerChannelId, MultiplexerChannel] = {}
@@ -102,7 +98,6 @@
         """Return True is they is connected."""
         return not self._processing_task.done()
 
-<<<<<<< HEAD
     @property
     def should_pause(self) -> bool:
         """Return True if the write transport should pause."""
@@ -113,15 +108,15 @@
         """Return True if the write transport should resume."""
         return self._queue.qsize() < LOW_WATER_MARK
 
-    def register_resume_writing_callback(self, callback: Callable[[], None]) -> None:
+    def register_resume_writing_callback(
+        self,
+        callback: Callable[[], None],
+    ) -> Callable[[], None]:
         """Register a callback to resume the protocol."""
         self._resume_writing_callbacks.add(callback)
         return partial(self._resume_writing_callbacks.discard, callback)
 
-    def wait(self) -> asyncio.Task:
-=======
     def wait(self) -> asyncio.Future[None]:
->>>>>>> d29742f7
         """Block until the connection is closed.
 
         Return a awaitable object.
