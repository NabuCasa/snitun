"""Public proxy interface with SNI."""

from __future__ import annotations

import asyncio
from contextlib import suppress
import ipaddress
import logging

from ..exceptions import (
    MultiplexerTransportClose,
    MultiplexerTransportError,
    ParseSNIError,
)
from ..multiplexer.channel import ChannelFlowControlBase
from ..multiplexer.core import Multiplexer
from ..utils.asyncio import (
    RangedTimeout,
    asyncio_timeout,
    create_eager_task,
)
from .peer_manager import PeerManager
from .sni import parse_tls_sni, payload_reader

_LOGGER = logging.getLogger(__name__)

PEER_TCP_SESSION_MIN_TIMEOUT = 90
PEER_TCP_SESSION_MAX_TIMEOUT = 120


class SNIProxy:
    """SNI Proxy class."""

    def __init__(
        self,
        peer_manager: PeerManager,
        host: str | None = None,
        port: int | None = None,
    ) -> None:
        """Initialize SNI Proxy interface."""
        self._peer_manager = peer_manager
        self._loop = asyncio.get_event_loop()
        self._host = host
        self._port = port or 443
        self._server: asyncio.Server | None = None

    async def start(self) -> None:
        """Start Proxy server."""
        self._server = await asyncio.start_server(
            self.handle_connection,
            host=self._host,
            port=self._port,
        )

    async def stop(self) -> None:
        """Stop proxy server."""
        assert self._server is not None, "Server not started"
        self._server.close()
        await self._server.wait_closed()

    async def handle_connection(
        self,
        reader: asyncio.StreamReader,
        writer: asyncio.StreamWriter,
        data: bytes | None = None,
        sni: str | None = None,
    ) -> None:
        """Handle incoming requests."""
        if data is None:
            try:
                async with asyncio_timeout.timeout(2):
                    client_hello = await payload_reader(reader)
            except TimeoutError:
                _LOGGER.warning("Abort SNI handshake")
                writer.close()
                return
            except OSError:
                return
        else:
            client_hello = data

        # Connection closed before data received
        if not client_hello:
            with suppress(OSError):
                writer.close()
            return

        try:
            # Read Hostname
            if sni is None:
                try:
                    hostname = parse_tls_sni(client_hello)
                except ParseSNIError:
                    _LOGGER.warning("Receive invalid ClientHello on public Interface")
                    return
            else:
                hostname = sni

            # Peer available?
            if not self._peer_manager.peer_available(hostname):
                _LOGGER.debug("Hostname %s not connected", hostname)
                return
            peer = self._peer_manager.get_peer(hostname)
            assert peer is not None, "Peer not found"
            # Proxy data over mutliplexer to client
            _LOGGER.debug("Processing for hostname %s started", hostname)
            assert peer.multiplexer is not None, "Multiplexer not initialized"
            await self._proxy_peer(peer.multiplexer, client_hello, reader, writer)

        finally:
            if not writer.transport.is_closing():
                with suppress(OSError):
                    writer.close()

    async def _proxy_peer(
        self,
        multiplexer: Multiplexer,
        client_hello: bytes,
        reader: asyncio.StreamReader,
        writer: asyncio.StreamWriter,
    ) -> None:
        """Proxy data between end points."""
        try:
            ip_address = ipaddress.IPv4Address(writer.get_extra_info("peername")[0])
        except (TypeError, AttributeError):
            _LOGGER.error("Can't read source IP")
            return
        handler = ProxyPeerHandler(self._loop, ip_address)
        await handler.start(multiplexer, client_hello, reader, writer)


class ProxyPeerHandler(ChannelFlowControlBase):
    """Proxy Peer Handler."""

    def __init__(
        self,
        loop: asyncio.AbstractEventLoop,
        ip_address: ipaddress.IPv4Address,
    ) -> None:
        """Initialize ProxyPeerHandler."""
        super().__init__(loop)
        self._ip_address = ip_address
<<<<<<< HEAD
        self._channel: MultiplexerChannel | None = None
        self._peer_task: asyncio.Task[None] | None = None
        self._proxy_task: asyncio.Task[None] | None = None
        self._ranged_timeout = RangedTimeout(
            PEER_TCP_SESSION_MIN_TIMEOUT,
            PEER_TCP_SESSION_MAX_TIMEOUT,
            self._on_timeout,
        )
        self._multiplexer: Multiplexer | None = None

    def _on_timeout(self) -> None:
        """Handle timeout."""
        assert self._channel is not None, "Channel not initialized"
        assert self._proxy_task is not None, "Proxy task not initialized"
        _LOGGER.debug("Close TCP session after timeout for %s", self._channel.id)
        self._proxy_task.cancel()

    def _pause_resume_reader_callback(self, pause: bool) -> None:
        """Pause and resume reader."""
        assert self._channel is not None, "Channel not initialized"
        if pause:
            _LOGGER.debug(
                "Pause reader for %s (%s)",
                self._ip_address,
                self._channel.id,
            )
            self._pause_future = self._loop.create_future()
        else:
            _LOGGER.debug(
                "Resuming reader for %s (%s)",
                self._ip_address,
                self._channel.id,
            )
            assert self._pause_future is not None, "Cannot resume non paused connection"
            self._pause_future.set_result(None)
            self._pause_future = None
=======
>>>>>>> 7a61e22b

    async def start(
        self,
        multiplexer: Multiplexer,
        client_hello: bytes,
        reader: asyncio.StreamReader,
        writer: asyncio.StreamWriter,
    ) -> None:
        """Start handler."""
        ip_address = self._ip_address
        # Open multiplexer channel
        try:
            channel = self._channel = await multiplexer.create_channel(
                ip_address,
                self._pause_resume_reader_callback,
            )
        except MultiplexerTransportError:
            _LOGGER.error("New transport channel to peer fails")
            return

        self._peer_task = self._loop.create_task(self._peer_loop(channel, writer))
        self._proxy_task = self._loop.create_task(
            self._proxy_loop(multiplexer, channel, reader, client_hello),
        )
        await asyncio.wait((self._proxy_task,))
        self._peer_task.cancel()
        with suppress(asyncio.CancelledError):
            await self._peer_task

    async def _peer_loop(
        self,
        channel: MultiplexerChannel,
        writer: asyncio.StreamWriter,
    ) -> None:
        """Read from peer loop."""
        transport = writer.transport
        try:
            while not transport.is_closing():
                writer.write(await channel.read())
                await writer.drain()
                self._ranged_timeout.reschedule()
        except asyncio.CancelledError:
            _LOGGER.debug("Peer loop canceling")
            with suppress(OSError):
                writer.write_eof()
                await writer.drain()
            raise
        except (
            MultiplexerTransportClose,
            MultiplexerTransportError,
            OSError,
            RuntimeError,
            ConnectionResetError,
        ):
            _LOGGER.debug("Peer loop: transport was closed")
        finally:
            if not writer.transport.is_closing():
                with suppress(OSError):
                    writer.close()

    async def _proxy_loop(
        self,
        multiplexer: Multiplexer,
        channel: MultiplexerChannel,
        reader: asyncio.StreamReader,
        client_hello: bytes,
    ) -> None:
        """Write to peer loop."""
        assert channel is not None, "Channel not initialized"
        try:
            await channel.write(client_hello)
            while not channel.closing:
                # If the multiplexer channel queue is under water, pause the reader
                # by waiting for the future to be set, once the queue is not under
                # water the future will be set and cleared to resume the reader
                if self._pause_future:
                    await self._pause_future
                await channel.write(await reader.read(8192))
                self._ranged_timeout.reschedule()
        except (
            MultiplexerTransportClose,
            MultiplexerTransportError,
            OSError,
            RuntimeError,
            ConnectionResetError,
            asyncio.IncompleteReadError,
        ):
            _LOGGER.debug("Proxy loop: transport was closed")
        finally:
            with suppress(MultiplexerTransportError):
                await asyncio.shield(
                    create_eager_task(multiplexer.delete_channel(channel)),
                )<|MERGE_RESOLUTION|>--- conflicted
+++ resolved
@@ -12,7 +12,7 @@
     MultiplexerTransportError,
     ParseSNIError,
 )
-from ..multiplexer.channel import ChannelFlowControlBase
+from ..multiplexer.channel import ChannelFlowControlBase, MultiplexerChannel
 from ..multiplexer.core import Multiplexer
 from ..utils.asyncio import (
     RangedTimeout,
@@ -140,8 +140,6 @@
         """Initialize ProxyPeerHandler."""
         super().__init__(loop)
         self._ip_address = ip_address
-<<<<<<< HEAD
-        self._channel: MultiplexerChannel | None = None
         self._peer_task: asyncio.Task[None] | None = None
         self._proxy_task: asyncio.Task[None] | None = None
         self._ranged_timeout = RangedTimeout(
@@ -157,28 +155,6 @@
         assert self._proxy_task is not None, "Proxy task not initialized"
         _LOGGER.debug("Close TCP session after timeout for %s", self._channel.id)
         self._proxy_task.cancel()
-
-    def _pause_resume_reader_callback(self, pause: bool) -> None:
-        """Pause and resume reader."""
-        assert self._channel is not None, "Channel not initialized"
-        if pause:
-            _LOGGER.debug(
-                "Pause reader for %s (%s)",
-                self._ip_address,
-                self._channel.id,
-            )
-            self._pause_future = self._loop.create_future()
-        else:
-            _LOGGER.debug(
-                "Resuming reader for %s (%s)",
-                self._ip_address,
-                self._channel.id,
-            )
-            assert self._pause_future is not None, "Cannot resume non paused connection"
-            self._pause_future.set_result(None)
-            self._pause_future = None
-=======
->>>>>>> 7a61e22b
 
     async def start(
         self,
