--- conflicted
+++ resolved
@@ -138,6 +138,7 @@
   "FBT", # https://docs.astral.sh/ruff/rules/#flake8-boolean-trap-fbt
   "N818", # https://docs.astral.sh/ruff/rules/error-suffix-on-exception-name/
   "PLR2004", # https://docs.astral.sh/ruff/rules/magic-value-comparison/
+  "PERF203", # https://docs.astral.sh/ruff/rules/try-except-in-loop/
   "S101", # https://docs.astral.sh/ruff/rules/assert/
   "S104", # https://docs.astral.sh/ruff/rules/hardcoded-bind-all-interfaces/
   "TCH001", # https://docs.astral.sh/ruff/rules/typing-only-first-party-import/
@@ -146,21 +147,6 @@
   "TRY003", # https://docs.astral.sh/ruff/rules/raise-vanilla-args/
   "TRY301", # https://docs.astral.sh/ruff/rules/raise-within-try/
   "TRY400", # https://docs.astral.sh/ruff/rules/error-instead-of-exception/
-<<<<<<< HEAD
-=======
-
-  # TODO:
-  "E501",
-  "FA100",
-  "I001",
-  "PERF203",
-  "RSE102",
-  "S104",
-  "SIM105",
-  "SLF001",
-  "TCH001",
-  "UP007",
->>>>>>> d6ad32e0
 ]
 
 select = [
