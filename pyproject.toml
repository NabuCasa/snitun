--- conflicted
+++ resolved
@@ -27,20 +27,12 @@
 [project.optional-dependencies]
 lint = ["ruff==0.9.5"]
 test = [
-<<<<<<< HEAD
-    "covdefaults==2.3.0",
-    "pytest-aiohttp==1.1.0",
-    "pytest-cov==6.0.0",
-    "pytest-timeout==2.3.1",
-    "pytest==8.3.4",
-    "trustme==1.2.1",
-=======
   "covdefaults==2.3.0",
   "pytest-aiohttp==1.1.0",
   "pytest-cov==6.0.0",
   "pytest-timeout==2.3.1",
   "pytest==8.3.4",
->>>>>>> f27147a9
+  "trustme==1.2.1", 
 ]
 
 [project.urls]
