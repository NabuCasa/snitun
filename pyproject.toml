[build-system]
build-backend = "setuptools.build_meta"
requires = ["setuptools>=62.3"]

[project]
authors = [{ name = "Nabu Casa, Inc.", email = "opensource@nabucasa.com" }]
classifiers = [
  "Intended Audience :: End Users/Desktop",
  "Intended Audience :: Developers",
  "License :: OSI Approved :: GNU General Public License v3 (GPLv3)",
  "Operating System :: OS Independent",
  "Topic :: Internet :: Proxy Servers",
  "Topic :: Software Development :: Libraries :: Python Modules",
  "Development Status :: 5 - Production/Stable",
  "Programming Language :: Python :: 3.12",
  "Programming Language :: Python :: 3.13",
]
dependencies = ["aiohttp>=3.9.3", "cryptography>=2.5"]
description = "SNI proxy with TCP multiplexer"
keywords = ["sni", "proxy", "multiplexer", "tls"]
license = { text = "GPL v3" }
name = "snitun"
readme = "README.md"
requires-python = ">=3.12"
version = "0.0.0"

[project.optional-dependencies]
lint = ["ruff==0.11.2"]
test = [
  "covdefaults==2.3.0",
  "pytest-aiohttp==1.1.0",
  "pytest-codspeed==3.2.0",
  "pytest-cov==6.1.0",
  "pytest-timeout==2.3.1",
<<<<<<< HEAD
  "pytest==8.3.4",
  "trustme==1.2.1",
=======
  "pytest==8.3.5",
>>>>>>> 4c177fb8
]

[project.urls]
Homepage = "https://www.nabucasa.com/"
Repository = "https://github.com/NabuCasa/snitun.git"

[tool.pytest.ini_options]
asyncio_mode = "auto"

[tool.ruff]
fix = true
line-length = 88
show-fixes = true
target-version = "py311"

[tool.ruff.lint]
ignore = [
  "A005",     # https://docs.astral.sh/ruff/rules/stdlib-module-shadowing/
  "ASYNC110", # https://docs.astral.sh/ruff/rules/async-busy-wait/
  "ANN101",   # https://docs.astral.sh/ruff/rules/missing-type-self/
  "EM101",    # https://docs.astral.sh/ruff/rules/raw-string-in-exception/
  "EM102",    # https://docs.astral.sh/ruff/rules/f-string-in-exception/
  "FBT",      # https://docs.astral.sh/ruff/rules/#flake8-boolean-trap-fbt
  "N818",     # https://docs.astral.sh/ruff/rules/error-suffix-on-exception-name/
  "PLR2004",  # https://docs.astral.sh/ruff/rules/magic-value-comparison/
  "PERF203",  # https://docs.astral.sh/ruff/rules/try-except-in-loop/
  "S101",     # https://docs.astral.sh/ruff/rules/assert/
  "S104",     # https://docs.astral.sh/ruff/rules/hardcoded-bind-all-interfaces/
  "TCH001",   # https://docs.astral.sh/ruff/rules/typing-only-first-party-import/
  "TCH003",   # https://docs.astral.sh/ruff/rules/typing-only-standard-library-import/
  "TID252",   # https://docs.astral.sh/ruff/rules/relative-imports/
  "TRY003",   # https://docs.astral.sh/ruff/rules/raise-vanilla-args/
  "TRY301",   # https://docs.astral.sh/ruff/rules/raise-within-try/
  "TRY400",   # https://docs.astral.sh/ruff/rules/error-instead-of-exception/
]

select = ["ALL"]

[tool.ruff.lint.extend-per-file-ignores]
"py.typed" = ["D100"]

[tool.ruff.lint.flake8-pytest-style]
fixture-parentheses = false
mark-parentheses = false

[tool.ruff.lint.isort]
combine-as-imports = true
force-sort-within-sections = true
known-first-party = ["snitun"]

[tool.ruff.lint.mccabe]
max-complexity = 22

[tool.ruff.lint.pydocstyle]
# Use Google-style docstrings.
convention = "pep257"

[tool.ruff.lint.pylint]
max-args = 15
max-branches = 30
max-returns = 8
max-statements = 80

[tool.setuptools]
include-package-data = true
platforms = ["any"]
zip-safe = false

[tool.setuptools.packages.find]
include = [
  "snitun",
  "snitun.server",
  "snitun.client",
  "snitun.multiplexer",
  "snitun.utils",
]

[tool.coverage.run]
plugins = ["covdefaults"]

[tool.coverage.report]
fail_under = 75
exclude_also = [
    "if self._debug:",
]<|MERGE_RESOLUTION|>--- conflicted
+++ resolved
@@ -32,12 +32,8 @@
   "pytest-codspeed==3.2.0",
   "pytest-cov==6.1.0",
   "pytest-timeout==2.3.1",
-<<<<<<< HEAD
-  "pytest==8.3.4",
+  "pytest==8.3.5",
   "trustme==1.2.1",
-=======
-  "pytest==8.3.5",
->>>>>>> 4c177fb8
 ]
 
 [project.urls]
