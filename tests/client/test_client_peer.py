--- conflicted
+++ resolved
@@ -108,108 +108,6 @@
     assert not peer_manager.peer_available("localhost")
 
 
-<<<<<<< HEAD
-=======
-async def test_flow_client_peer(
-    peer_listener: PeerListener,
-    peer_manager: PeerManager,
-    test_endpoint: list[Client],
-) -> None:
-    """Test setup of ClientPeer, test flow."""
-    client = ClientPeer("127.0.0.1", "8893")
-    connector = Connector("127.0.0.1", "8822")
-
-    assert not peer_manager.peer_available("localhost")
-
-    valid = datetime.now(tz=UTC) + timedelta(days=1)
-    aes_key = os.urandom(32)
-    aes_iv = os.urandom(16)
-    hostname = "localhost"
-    fernet_token = create_peer_config(valid.timestamp(), hostname, aes_key, aes_iv)
-
-    await client.start(connector, fernet_token, aes_key, aes_iv)
-    await asyncio.sleep(0.1)
-    assert peer_manager.peer_available("localhost")
-
-    peer = peer_manager.get_peer("localhost")
-
-    channel = await peer.multiplexer.create_channel(IP_ADDR)
-    await asyncio.sleep(0.1)
-
-    assert test_endpoint
-    test_connection = test_endpoint[0]
-
-    await channel.write(b"Hallo")
-    data = await test_connection.reader.read(1024)
-    assert data == b"Hallo"
-    assert channel.ip_address == IP_ADDR
-
-    test_connection.writer.write(b"Hiro")
-    await test_connection.writer.drain()
-
-    data = await channel.read()
-    assert data == b"Hiro"
-
-    await client.stop()
-    await asyncio.sleep(0.1)
-    assert not client.is_connected
-    assert not peer_manager.peer_available("localhost")
-
-    test_connection.close.set()
-
-
-async def test_close_client_peer(
-    peer_listener: PeerListener,
-    peer_manager: PeerManager,
-    test_endpoint: list[Client],
-) -> None:
-    """Test setup of ClientPeer, test flow - close it."""
-    client = ClientPeer("127.0.0.1", "8893")
-    connector = Connector("127.0.0.1", "8822")
-
-    assert not peer_manager.peer_available("localhost")
-
-    valid = datetime.now(tz=UTC) + timedelta(days=1)
-    aes_key = os.urandom(32)
-    aes_iv = os.urandom(16)
-    hostname = "localhost"
-    fernet_token = create_peer_config(valid.timestamp(), hostname, aes_key, aes_iv)
-
-    await client.start(connector, fernet_token, aes_key, aes_iv)
-    await asyncio.sleep(0.1)
-    assert peer_manager.peer_available("localhost")
-
-    peer = peer_manager.get_peer("localhost")
-
-    channel = await peer.multiplexer.create_channel(IP_ADDR)
-    await asyncio.sleep(0.1)
-
-    assert test_endpoint
-    test_connection = test_endpoint[0]
-
-    await channel.write(b"Hallo")
-    data = await test_connection.reader.read(1024)
-    assert data == b"Hallo"
-    assert channel.ip_address == IP_ADDR
-
-    test_connection.writer.write(b"Hiro")
-    await test_connection.writer.drain()
-
-    data = await channel.read()
-    assert data == b"Hiro"
-
-    await client.stop()
-    await asyncio.sleep(0.1)
-    assert not client.is_connected
-    assert not peer_manager.peer_available("localhost")
-
-    data = await test_connection.reader.read(1024)
-    assert not data
-
-    test_connection.close.set()
-
-
->>>>>>> d0b2ae68
 async def test_init_client_peer_wait(
     peer_listener: PeerListener,
     peer_manager: PeerManager,
